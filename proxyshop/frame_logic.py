--- conflicted
+++ resolved
@@ -6,8 +6,6 @@
 from proxyshop.constants import con
 from proxyshop.settings import cfg
 
-<<<<<<< HEAD
-=======
 
 class FrameDetails(TypedDict):
     is_colorless: bool
@@ -16,7 +14,6 @@
     twins: Optional[str]
 
 
->>>>>>> bc25b452
 def fix_color_pair(pair: str) -> Optional[str]:
     """
     Utility function to standardise ordering of color pairs, e.g. "UW" becomes "WU"
