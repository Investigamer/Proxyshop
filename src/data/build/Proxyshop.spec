--- conflicted
+++ resolved
@@ -1,55 +1,30 @@
 # -*- mode: python ; coding: utf-8 -*-
 # Standard Library Imports
 import os
-<<<<<<< HEAD
-=======
 from pathlib import Path
->>>>>>> 81230bc1
 
 # Third Party Imports
 from kivy_deps import sdl2, glew
 
-<<<<<<< HEAD
-# Local Imports
-from src import PATH
-=======
 # Configure Build
 CWD = Path(os.getcwd())
 IMG = CWD / 'src' / 'img'
->>>>>>> 81230bc1
 block_cipher = None
 
 
 a = Analysis(
-<<<<<<< HEAD
-    [os.path.join(PATH.CWD, 'main.py')],
-=======
     [os.path.join(CWD, 'main.py')],
->>>>>>> 81230bc1
-    binaries=[],
-    datas=[],
-    hiddenimports=[
         'src.templates',
-        'src.gui',
         'kivy',
         'svglib.svglib',
         'reportlab.graphics',
         'requests'
     ],
-<<<<<<< HEAD
-    hookspath=[os.path.join(PATH.SRC_DATA, 'build', 'hooks')],
-=======
     hookspath=[],
->>>>>>> 81230bc1
     hooksconfig={},
     runtime_hooks=[],
     excludes=[],
     win_no_prefer_redirects=False,
-    win_private_assemblies=False,
-    cipher=block_cipher,
-    noarchive=False)
-
-pyz = PYZ(
     a.pure,
     a.zipped_data,
     cipher=block_cipher)
@@ -71,8 +46,4 @@
     disable_windowed_traceback=False,
     target_arch=None,
     codesign_identity=None,
-<<<<<<< HEAD
-    icon=os.path.join(PATH.SRC_IMG, 'favicon.ico'))
-=======
-    icon=os.path.join(IMG, 'favicon.ico'))
->>>>>>> 81230bc1
+    icon=os.path.join(IMG, 'favicon.ico'))