--- conflicted
+++ resolved
@@ -192,22 +192,13 @@
     COST = 'Cost'
 
     # Art Frames
-<<<<<<< HEAD
-    ART_FRAME = "Art Frame"
-    FULL_CARD_FRAME = "Full Card Frame"
-    FULL_ART_FRAME = "Full Art Frame"
-    BORDERLESS_FRAME = "Borderless Frame"
-    BASIC_ART_FRAME = "Basic Art Frame"
-    PLANESWALKER_ART_FRAME = "Planeswalker Art Frame"
-    SCRYFALL_SCAN_FRAME = "Scryfall Scan Frame"
-=======
     ART_FRAME = 'Art Frame'
+    FULL_CARD_FRAME = 'Full Card Frame'
     FULL_ART_FRAME = 'Full Art Frame'
     BORDERLESS_FRAME = 'Borderless Frame'
     BASIC_ART_FRAME = 'Basic Art Frame'
     PLANESWALKER_ART_FRAME = 'Planeswalker Art Frame'
     SCRYFALL_SCAN_FRAME = 'Scryfall Scan Frame'
->>>>>>> 10773890
 
     # Double Faced
     MDFC = 'MDFC'
