--- conflicted
+++ resolved
@@ -1203,24 +1203,20 @@
             key="Crown.Texture",
             default=True))
 
-<<<<<<< HEAD
-    @cached_property
+    @auto_prop_cached
     def panorama_mode_enabled(self) -> bool:
         """Returns True if panorama mode is enabled."""
-        return bool(cfg.get_setting(
+        return bool(CFG.get_setting(
             section="FRAME",
             key="Panorama.Mode",
-            default=False))
-
-    @cached_property
+            default=False)) and 'panorama_size' in self.layout.file
+
+    @auto_prop_cached
     def panorama_is_horizontal(self) -> bool:
         """Returns True if panorama goes both down and to the side."""
         return self.panorama_mode_enabled and self.layout.file['panorama_size'][1] > 1
 
-    @cached_property
-=======
-    @auto_prop_cached
->>>>>>> e225c608
+    @auto_prop_cached
     def multicolor_textbox(self) -> bool:
         """Returns True if Textbox for multicolored cards should use blended colors."""
         return bool(CFG.get_setting(
