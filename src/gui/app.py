"""
* Proxyshop GUI Launcher
"""
# Standard Library Imports
import os
import json
from io import BytesIO
from pathlib import Path
from time import perf_counter
from contextlib import suppress
import win32clipboard as clipboard
from datetime import datetime as dt
from threading import Event, Thread, Lock
from multiprocessing import cpu_count
from typing import Union, Optional, Callable
from concurrent.futures import ThreadPoolExecutor

# Third-party Imports
import requests
from PIL import Image as PImage
from photoshop.api._document import Document
from photoshop.api import SaveOptions, PurgeTarget
from packaging.version import parse

# Kivy Imports
from kivy.lang import Builder
from kivy.app import App
from kivy.metrics import dp
from kivy.uix.button import Button
from kivy.core.window import Window
from kivy.uix.boxlayout import BoxLayout
from kivy.uix.togglebutton import ToggleButton
from kivy.uix.tabbedpanel import TabbedPanel, TabbedPanelItem
import asynckivy as ak

# Local Imports
from src._state import AppConstants, AppEnvironment, PATH
from src._config import AppConfig
from src.api.hexproof import update_hexproof_cache, get_api_key
from src.enums.mtg import layout_map_types
from src.gui.console import GUIConsole, ConsoleOutput
from src.gui.popup.settings import SettingsPopup
from src._loader import (
    AppPlugin,
    TemplateDetails,
    TemplateSelectedMap,
    TemplateCategoryMap,
    get_template_map_selected,
    AppTemplate)
from src.gui._state import GUI, GlobalAccess
from src.gui.popup.updater import UpdatePopup
from src.gui.tabs.creator import CreatorPanel
from src.gui.tabs.main import TemplateRow, MainPanel
from src.gui.tabs.tools import ToolsPanel
from src.gui.test import TestApp
from src.layouts import (
    CardLayout,
    layout_map,
    assign_layout,
    join_dual_card_layouts)
from src.templates import BaseTemplate
from src.utils.adobe import PhotoshopHandler
from src.utils.properties import auto_prop_cached
from src.utils.exceptions import get_photoshop_error_message, PS_EXCEPTIONS
from src.utils.files import load_data_file
from src.utils.fonts import check_app_fonts
from src.utils.strings import (
    get_bullet_points,
    msg_success,
    msg_error,
    msg_warn,
    msg_info, msg_bold)

"""
* App Tab Containers
"""


class AppContainer(BoxLayout, GlobalAccess):
    """Container for overall app."""

    def on_load(self, *args) -> None:
        """Add tab panel."""
        self.add_widget(AppTabs())


class AppTabs(TabbedPanel, GlobalAccess):
    """Container for both render and creator tabs."""

    def __init__(self, **kwargs):
        super().__init__(**kwargs)
        self._tab_layout.padding = (
            '0dp', '0dp', '0dp', '0dp')

    def on_load(self, *args) -> None:
        """Add tabs."""
        self.add_widget(MainTab())
        self.add_widget(CreatorTab())
        self.add_widget(ToolsTab())


class MainTab(TabbedPanelItem, GlobalAccess):
    """Main rendering tab."""

    def on_load(self, *args) -> None:
        """Add content."""
        self.content = MainPanel()


class CreatorTab(TabbedPanelItem, GlobalAccess):
    """Custom card creator tab."""

    def on_load(self, *args) -> None:
        """Add content."""
        self.content = CreatorPanel()


class ToolsTab(TabbedPanelItem, GlobalAccess):
    """Utility tools tab."""

    def on_load(self, *args) -> None:
        """Add content."""
        self.content = ToolsPanel()


"""
* Main GUI Application
"""


class ProxyshopGUIApp(App):
    """Proxyshop's main Kivy App class that initiates render procedures and manages user settings."""
    Builder.load_file(os.path.join(PATH.SRC_DATA_KV, "app.kv"))

    def __init__(
            self,
            app: PhotoshopHandler,
            con: AppConstants,
            cfg: AppConfig,
            env: AppEnvironment,
            console: GUIConsole,
            plugins: dict[str, AppPlugin],
            templates: list[AppTemplate],
            template_map: dict[str, TemplateCategoryMap],
            templates_default: dict[str, TemplateDetails],
            **kwargs
    ):
        # Call super
        super().__init__(**kwargs)

        # Data
        self._app = app
        self._cfg = cfg
        self._con = con
        self._env = env
        self._console = console
        self._plugins = plugins
        self._templates = templates
        self._template_map = template_map
        self._templates_default = templates_default
        self._templates_selected = {}
        self._current_render = None
        self._result = False

    """
    * Kivy Window Properties
    """

    @property
    def title(self) -> str:
        """str: App name displayed at the top of the application window."""
        return f"Proxyshop v{self.env.VERSION}"

    @property
    def icon(self) -> str:
        """str: Path to icon displayed in the task bar and the corner of the window."""
        return str(PATH.SRC_IMG / 'proxyshop.png')

    @property
    def cont_padding(self) -> float:
        """float: Padding for the main app container."""
        return dp(10)

    """
    * Global Objects
    """

    @property
    def app(self) -> PhotoshopHandler:
        """PhotoshopHandler: Global Photoshop application object."""
        return self._app

    @property
    def cfg(self) -> AppConfig:
        """AppConfig: Global settings object."""
        return self._cfg

    @property
    def con(self) -> AppConstants:
        """AppConstants: Global constants object."""
        return self._con

    @property
    def env(self) -> AppEnvironment:
        """AppEnvironment: Global environment object."""
        return self._env

    @property
    def console(self) -> GUIConsole:
        """GUIConsole: Console output object."""
        return self._console

    """
    * Rendering Properties
    """

    @auto_prop_cached
    def _render_lock(self) -> Lock:
        """Lock: Thread locking mechanism for render operations."""
        return Lock()

    @auto_prop_cached
    def _dropped_files(self) -> list[Path]:
        """list[Path]: Tracks files dragged and dropped onto the app window."""
        return []

    @auto_prop_cached
    def plugins(self) -> dict[str, AppPlugin]:
        """dict[str, AppPlugin]: Tracks all plugins loaded by the app currently."""
        return self._plugins

    @auto_prop_cached
    def templates(self) -> list[AppTemplate]:
        """list[AppTemplate]: List of all templates available to the app."""
        return self._templates

    @auto_prop_cached
    def template_map(self) -> dict[str, TemplateCategoryMap]:
        """dict[str, TemplateCategoryMap]: Dictionary of category mapped templates available to the app."""
        return self._template_map

    @auto_prop_cached
    def templates_selected(self) -> TemplateSelectedMap:
        """TemplateSelectedMap: Tracks the templates currently selected for each type by the user."""
        return self._templates_selected

    @auto_prop_cached
    def templates_default(self) -> TemplateSelectedMap:
        """TemplateSelectedMap: Tracks the default template selections for every template type."""
        return self._templates_default

    @auto_prop_cached
    def current_render(self) -> BaseTemplate:
        """BaseTemplate: Tracks the current template class being used for rendering."""
        return self._current_render

    @property
    def docref(self) -> Optional[Document]:
        """Optional[Document]: Tracks the currently open Photoshop document."""
        if self.current_render and hasattr(self.current_render, 'docref'):
            return self.current_render.docref or None
        return None

    @property
    def thread(self) -> Optional[Event]:
        """Optional[Event]: Tracks the current render threading Event."""
        if self.current_render and hasattr(self.current_render, 'event'):
            return self.current_render.event or None
        return None

    @property
    def timer(self) -> float:
        """float: Returns the current system time as a float to use as a timer comparison."""
        return perf_counter()

    @property
    def thread_cancelled(self) -> bool:
        """bool: Whether the current render thread has been cancelled."""
        thr = self.thread
        return bool(not isinstance(thr, Event) or thr.is_set())

    """
    * UI Properties
    """

    @auto_prop_cached
    def toggle_buttons(self) -> list[Button]:
        """list[Button]: UI buttons to toggle when disable_buttons or enable_buttons is called."""
        return [self.console.update_btn]

    """
    * Wrappers
    """

    @staticmethod
    def render_process_wrapper(func) -> Callable:
        """Decorator to handle state maintenance before and after an initiated render process.

        Args:
            func: Function being wrapped.

        Returns:
            The result of the wrapped function.
        """

        def wrapper(self, *args):
            with self._render_lock:
                while check := self.app.refresh_app():
                    if not self.console.await_choice(
                            thr=Event(),
                            msg=get_photoshop_error_message(check),
                            end="Hit Continue to try again, or Cancel to end the operation.\n"
                    ):
                        # Cancel this operation
                        return

                # Disable buttons / clear console on enter
                self.reset(disable_buttons=True, clear_console=True)
                result = func(self, *args)

                # Enable buttons / close document on exit
                self.reset(enable_buttons=True, close_document=True)
                return result

        return wrapper

    """
    * Art Loading Utilities
    """

    def get_art_files(self, folder: Path = PATH.ART) -> list[Path]:
        """Grab all supported image files within a given directory.

        Args:
            folder: Path within the working directory containing images.

        Returns:
            List of art file paths.
        """
        # Folder, file list, supported extensions
        all_files = os.listdir(folder)
        ext = (".png", ".jpg", ".tif", ".jpeg", ".jpf")

        # Select all images in folder not prepended with !
        files = [Path(folder, f) for f in all_files if f.endswith(ext) and not f.startswith('!')]

        # Check for webp files
        files_webp = [Path(folder, f) for f in all_files if f.endswith('.webp') and not f.startswith('!')]

        # Check if Photoshop version supports webp
        if files_webp and not self.app.supports_webp:
            self.console.update(msg_warn('Skipped WEBP image, WEBP requires Photoshop ^23.2.0'))
        elif files_webp:
            files.extend(files_webp)
        return sorted(files)

    def select_art(self) -> list[Path]:
        """Open file select dialog in Photoshop, return the paths of any selected files.

        Returns:
            A list of Path objects.
        """
        while True:
            try:
                # Open a file select dialog in Photoshop
                if files := self.app.openDialog():
                    return [Path(f) for f in files]
                return []
            except PS_EXCEPTIONS as e:
                # Photoshop is busy or unresponsive, try again?
                if not self.console.await_choice(
                        Event(), get_photoshop_error_message(e),
                        end="Hit Continue to try again, or Cancel to end the operation.\n"
                ):
                    # Cancel the operation
                    break
                # Refresh Photoshop, try again
                self.app.refresh_app()
        # No files selected
        return []

    """
    * Photoshop Utilities
    """

    def close_document(self) -> None:
        """Close Photoshop document if current document reference exists.."""
        if isinstance(self.docref, Document):
            try:
                self.docref.close(SaveOptions.DoNotSaveChanges)
                self.app.purge(PurgeTarget.AllCaches)
            except Exception as e:
                # Document wasn't available
                print("Couldn't close corresponding document!")
                self.console.log_exception(e)
        self.current_render = None

    """
    * Render Methods
    """

    @render_process_wrapper
    def render_all(self, target: bool = False, files: Optional[list[Path]] = None) -> None:
        """Render cards using all images located in the art folder.

        Args:
            target: Whether to do a targeted render operation.
            files: A lit of files to render instead of target or 'art' folder, if provided.
        """
        # Get our templates
        temps = get_template_map_selected(self.templates_selected, self.templates_default)

        # Get our art files
        if not files:
            files = self.select_art() if target else self.get_art_files()

        # No files provided
        if not files and target:
            return self.console.update(
                "No art images found!" if target else "No art images selected!")

        # Run through each file, assigning layout
        with ThreadPoolExecutor(max_workers=cpu_count()) as pool:
            cards = pool.map(assign_layout, files)

        # Join dual card layouts
        cards = join_dual_card_layouts(list(cards))

        # Remove failed strings
        layouts: dict[str, dict[str, list[CardLayout]]] = {}
        failed: list[str] = []
        for c in cards:

            # Add failed card
            if isinstance(c, str):
                failed.append(c)
                continue

            # Assign card as failure if template isn't installed
            if not temps[c.card_class]['object'].is_installed:
                c = msg_error(
                    msg=c.display_name,
                    reason=f"Template '{temps[c.card_class]['name']}' with type "
                           f"'{c.card_class}' is not installed!")

            # Map card to its template path and layout type
            layouts.setdefault(
                str(temps[c.card_class]['object'].path_psd), {}
            ).setdefault(c.card_class, []).append(c)

        # Did any cards fail to find?
        if failed:

            # If all failed alert the user and cancel
            failure_list = '\n'.join(failed)
            if not layouts:
                return self.console.update(
                    f"\n{msg_bold(msg_error('Failed to render all cards!'))}"
                    f"\n{failure_list}")

            # Let the user choose to continue if only some failed
            if not self.console.error(
                msg=f"\n{msg_error('Unable to render these cards:')}"
                    f"{failure_list}"
            ):
                return

        # Render in batches separated by PSD file
        self.console.update()
        times: list[float] = []
<<<<<<< HEAD
        for _path, class_map in layouts.items():
=======
        for (i), (_path, class_map) in enumerate(layouts.items()):
>>>>>>> 81230bc1
            for layout, cards in class_map.items():

                # Initialize the template's python class module
                loaded_class = temps[layout]['object'].get_template_class(
                    temps[layout]['class_name'])
                if not loaded_class:

                    # Failed to load module or python class
<<<<<<< HEAD
                    failed_cards = get_bullet_points(
                        text=[str(c.display_name) for c in cards],
                        char='-')
                    message = msg_error(
                        f"Unable to load Python class '{temps[layout]['class_name']}' "
                        f"for template '{temps[layout]['name']}'!\n"
                    ) + msg_bold("The following cards have been cancelled:")
                    if not self.console.error(
                        msg=f'{message}{failed_cards}',
                        end=msg_bold("\nShould I continue with the remaining cards?\n")
                    ):
                        return
=======
                    self.console.update(msg_error(
                        "Unable to load Python class: "
                        f"{msg_bold(temps[layout]['class_name'])}"))

                    # If more templates in the queue, ask to continue
                    if (i + 1) < len(layouts):

                        # Get a list of cards using this template
                        failed_cards = get_bullet_points(
                            text=[str(c.display_name) for c in cards],
                            char='-')
                        if self.console.error(
                            msg=f"{msg_error('The following cards have been cancelled:')}"
                                f"{failed_cards}"
                        ):
                            # Continue to next template
                            self.console.update()
                            continue

                    # Cancel render process
                    return
>>>>>>> 81230bc1

                # Load constants and config for this template
                self.cfg.load(temps[layout]['config'])
                self.con.reload()

                # Render each card with this PSD and class
                for c in cards:
                    result = self.start_render(c, temps[layout], loaded_class)
                    if self.thread_cancelled:
                        return
                    if result is not None:
                        times.append(result)

            # Render group complete
            self.close_document()

        # Report the average render time
        self.console.update(msg_success('Renders Completed!'))
        if times:
            avg = round(sum(times) / len(times), 1)
            self.console.update(f'Average time: {avg} seconds')

    @render_process_wrapper
    def render_custom(self, template: TemplateDetails, scryfall: dict) -> None:
        """Set up custom render job, then execute.

        Args:
            template: Dict of template details.
            scryfall: Dict of scryfall data.
        """
        # Open file in PS
        if not (files := self.select_art()):
            return
        art_file = files.pop()

        # Instantiate layout object
        try:
            c = layout_map[scryfall['layout']](
                scryfall=scryfall,
                file={
                    'file': art_file,
                    'name': scryfall.get('name', ''),
                    'artist': scryfall.get('artist', ''),
                    'set': scryfall.get('set', ''),
                    'creator': None
                })
        except Exception as e:
            self.console.update(
                msg='Unable to create a layout object, make sure you input valid information.\n'
                    'Custom card failed!',
                exception=e)
            return

        # Ensure template is installed
        if not template['object'].is_installed:
            # Template is not installed
            self.console.update(
                f"Template '{template['name']}' for card type '{c.card_class}' is not installed!\n"
                'Custom card failed!')
            return

        # Initialize a python class for the template
        loaded_class = template['object'].get_template_class(template['class_name'])
        if not loaded_class:
            # Failed to load module or python class
            self.console.update(
                f"Unable to load Python class: {msg_bold(template['class_name'])}\n"
                'Custom card failed!')
            return

        # Start render
        self.console.update()
        self.start_render(c, template, loaded_class)

    @render_process_wrapper
    def test_all(self, deep: bool = False) -> None:
        """Test all templates in series.

        Args:
            deep: Tests every card case for each template if enabled.
        """
        # Load data file and loop through test case sections
        for card_type, cards in load_data_file(
                (PATH.SRC_DATA_TESTS / 'template_renders').with_suffix('.toml')
        ).items():

            # If not a deep test, only use first entry
            cards = {k: v for k, v in [next(iter(cards.items()))]} if not deep else cards
            self.console.update(msg_success(f'\n— {card_type.upper()}'))

            # Loop through templates to test
            for name, template in self.template_map[layout_map_types[card_type]]['map'][card_type].items():
                self.console.update(f"{template['class_name']} ... ", end="")

                # Is this template installed?
                if not template['object'].is_installed:
                    self.console.update(msg_warn('SKIPPED (Template not installed)'))
                    continue

                # Can this template's class be loaded?
                loaded_class = template['object'].get_template_class(template['class_name'])
                if not loaded_class:
                    self.console.update(msg_error('SKIPPED (Template class failed to load)'))
                    continue

                # Load constants and config for this template
                self.cfg.load(config=template['config'])
                self.con.reload()

                # Loop through cards to test
                failures: list[tuple[str, str, str]] = []
                times: list[float] = []
                for card_name, card_case in cards.items():

                    # Attempt to assign a layout
                    layout = assign_layout(Path(card_name))
                    if isinstance(layout, str):
                        failures.append((card_name, card_case, 'Failed to assign layout'))
                        continue

                    # Grab the template class and start the render thread
                    layout.art_file = PATH.SRC_IMG / 'test.jpg'
                    result = self.start_render(layout, template, loaded_class)
                    if result is None:
                        failures.append((card_name, card_case, 'Failed to render'))
                    else:
                        times.append(result)

                    # Was thread cancelled?
                    if self.thread_cancelled:
                        return

                # Create a summary message
                if failures:
                    fail_log = get_bullet_points([
                        f"{name} ({case}) — {reason}"
                        for name, case, reason in failures])
                    summary = msg_error(f'FAILED{fail_log}')
                else:
                    avg = round(sum(times) / len(times), 1)
                    summary = msg_success(f'{avg}s Avg.')

                # Log summary and continue to next template
                self.console.update(summary)
                self.close_document()

    @render_process_wrapper
    def test_target(self, card_type: str, template: TemplateDetails) -> None:
        """Tests a specific template, always tests every case.

        Args:
            card_type: Type of card, corresponds to template type.
            template: Specific template to test.
        """
        # Load test case cards
        cases = load_data_file((PATH.SRC_DATA_TESTS / 'template_renders').with_suffix('.toml'))
        title = f"\n— {template['class_name']}"
        self.console.update(msg_success(title))

        # Is this template installed?
        if not template['object'].is_installed:
            self.console.update(msg_warn("SKIPPED (Template not installed)"))
            return

        # Can this template's class be loaded?
        loaded_class = template['object'].get_template_class(template['class_name'])
        if not loaded_class:
            self.console.update(msg_error('SKIPPED (Template class failed to load)'))
            return

        # Render each test case
        times: list[float] = []
        for card_name in cases[card_type].keys():
            self.console.update(f"{card_name} ... ", end="")

            # Attempt to assign a layout
            layout = assign_layout(Path(card_name))
            if isinstance(layout, str):
                self.console.update(msg_error('Failed to assign layout'))
                continue

            # Start the render
            layout.art_file = PATH.SRC_IMG / 'test.jpg'
            result = self.start_render(
                card=layout,
                template=template,
                loaded_class=loaded_class,
                reload_config=True,
                reload_constants=True)

            # Was thread cancelled?
            if self.thread_cancelled:
                return
            if result is not None:
                times.append(result)

            # Was render successful?
            self.console.update(
                msg_error('Failed to render')
                if result is None else
                msg_success(f'{result}s'))

        # Report the average render time
        self.console.update(msg_success('\nTests Completed!'))
        if times:
            avg = round(sum(times) / len(times), 1)
            self.console.update(f'Average time: {avg} seconds')

    def start_render(
        self, card: CardLayout,
        template: TemplateDetails,
        loaded_class: type[BaseTemplate],
        reload_config: bool = False,
        reload_constants: bool = False
    ) -> Optional[float]:
        """Execute a render job using a given card layout, template, and template class.

        Args:
            card: Layout object representing an MTG card with validated data.
            template: Template details containing relevant data about the template.
            loaded_class: Python class loaded from the template's module which executes the render operation.
            reload_config: Whether to reload the config object for this render, defaults to False.
            reload_constants: Whether to reload the constants object for this render, defaults to False.

        Returns:
            True if render queue should continue, False if the remaining renders have been cancelled.
        """
        # Notify the user
        if not self.env.TEST_MODE:
            self.console.update(msg_success(f"---- {card.display_name} ----"))

        # Reload config and/or constants
        if reload_config:
            self.cfg.load(config=template['config'])
        if reload_constants:
            self.con.reload()

        # Catch any unexpected render exceptions
        try:

            # Set the PSD location of the template
            card.template_file = template['object'].path_psd

            # Create the template class object
            self.current_render = loaded_class(card)

            # Run a cancellation await in a separate thread using executor
            with ThreadPoolExecutor() as executor:
                executor.submit(self.console.start_await_cancel, self.current_render.event)

            # Render the card
            start_time = self.timer
            result = self.current_render.execute()
            timed = round(self.timer - start_time, 1)

            # Return execution time if successful
            if not self.thread.is_set() and result:
                if not self.env.TEST_MODE:
                    self.console.update(f"[i]Time completed: {timed} seconds[/i]\n")
                return timed

        # General error outside Template render process
        except Exception as error:

            # Reset document
            if self.docref:
                self.current_render.reset()

            # Log the error
            self.console.log_error(
                self.thread or Event(),
                card=card.name,
                template=template['name'],
                msg=msg_error(
                    'Encountered a general error!\n'
                    'Check [b]/logs/error.txt[/b] for details.'),
                e=error)

        # Card failed or thread cancelled
        return

    """
    * UI Utilities
    """

    def select_template(self, btn: ToggleButton) -> None:
        """Add selected template to the template dict.

        Args:
            btn: Button that was pressed and represents a given template.
        """
        # Set the preview image
        btn.parent.set_preview_image()

        # Select the template
        if btn.state == "down":
            obj: TemplateRow = btn.parent
            btn.disabled = True

            # Set the preview image
            obj.set_preview_image()

            # Select the template for its respective types
            for t in obj.types:
                if obj.template_map.get(t):
                    self.templates_selected[t] = obj.template_map[t]

            # Enable all other buttons in this template list
            for name, button in GUI.template_btn[btn.parent.category].items():
                if name != btn.text:
                    button.disabled = False
                    button.state = "normal"

    def reset(
        self,
        reload_config: bool = True,
        reload_constants: bool = True,
        close_document: bool = False,
        enable_buttons: bool = False,
        disable_buttons: bool = False,
        clear_console: bool = False
    ) -> None:
        """Reset app config state to default.

        Args:
            reload_config: Reload the configuration object using system and base settings.
            reload_constants: Reload the global constants object.
            close_document: Close the Photoshop document if still open.
            enable_buttons: Enable UI buttons.
            disable_buttons: Disable UI buttons.
            clear_console: Clear the console of all output.
        """
        # Reset current render thread
        if reload_config:
            self.cfg.load()
        if reload_constants:
            self.con.reload()
        if close_document:
            self.close_document()
        if enable_buttons:
            self.enable_buttons()
        if disable_buttons:
            self.disable_buttons()
        if clear_console:
            self.console.clear()

    def disable_buttons(self) -> None:
        """Disable buttons while render process running."""
        for b in self.toggle_buttons:
            b.disabled = True

    def enable_buttons(self) -> None:
        """Enable buttons after render process completes."""
        for b in self.toggle_buttons:
            b.disabled = False

    """
    GUI METHODS
    """

    def toggle_window_locked(self) -> None:
        """Toggle whether to pin the window above all other windows."""
        window: Window = self.root_window
        window.always_on_top = not window.always_on_top

    def screenshot_window(self) -> None:
        """Take a screenshot of the Kivy window."""
        path = (PATH.OUT / "screenshots" / dt.now().strftime(
            "%m-%d-%Y_")).with_suffix('.jpg')
        path.parent.mkdir(mode=711, parents=True, exist_ok=True)
        img_path = self.root_window.screenshot(name=str(path))

        # Copy image to clipboard
        with suppress(Exception):
            with PImage.open(img_path) as f:
                with BytesIO() as bmp:
                    # Load image data
                    f.convert("RGB").save(bmp, "BMP")
                    data = bmp.getvalue()[14:]

            # Apply data to the clipboard
            clipboard.OpenClipboard(), clipboard.EmptyClipboard()
            clipboard.SetClipboardData(clipboard.CF_DIB, data)
            clipboard.CloseClipboard()

    @staticmethod
    async def open_app_settings() -> None:
        """Open the settings panel for app system and base configs."""
        cfg_panel = SettingsPopup()
        cfg_panel.open()

    def build(self) -> Union[TestApp, AppContainer]:
        """Build the app for display.

        Returns:
            The root app layout.
        """
        self._app_layout = TestApp() if self.env.TEST_MODE else AppContainer()
        Window.bind(
            # Bind drop files event
            on_drop_file=self.queue_dropped_file,
            on_drop_end=self.render_dropped_files)
        self.add_console()
        return self._app_layout

    def queue_dropped_file(self, _window, path: bytes, _x, _y) -> None:
        """Queue a dropped in file for rendering."""
        if self._render_lock.locked():
            return
        self._dropped_files.append(Path(path.decode()))

    def render_dropped_files(self, _window, _x, _y) -> None:
        """Initiate a separate thread to render last dropped in cards."""
        if self._render_lock.locked():
            return
        files = [f for f in self._dropped_files if f.is_file()]
        folders = [f for f in self._dropped_files if f.is_dir()]
        [files.extend(self.get_art_files(f)) for f in folders]
        del self._dropped_files

        # Set up render job in separate thread
        Thread(target=self.render_all, args=(False, files), daemon=True).start()

    def on_start(self) -> None:
        """Fired after build is fired. Run a diagnostic check to see what works."""
        self.console.update(msg_success("--- STATUS ---"))

        # Check if using latest version
        self.console.update(
            f"Proxyshop Version ... {msg_success('Using latest version!')}" if (
                self.check_app_version()
            ) else f"Proxyshop Version ... {msg_info('New release available!')}"
        )

        # Update set data if needed
        check, error = update_hexproof_cache()
        if check:
            self.con.reload()
        message = msg_error(error) if error else msg_success(
            'Updated was applied!' if check else 'Using latest data!')
        self.console.update(f"Hexproof API Data ... {message}")

        # Check if API keys are valid
        if not self.env.API_GOOGLE:
            self.env.API_GOOGLE = get_api_key('proxyshop.google.drive')
        if not self.env.API_AMAZON:
            self.env.API_AMAZON = get_api_key('proxyshop.amazon.s3')
        keys_missing = [k for k, v in [
            ('Google Drive', self.env.API_GOOGLE),
            ('Amazon S3', self.env.API_AMAZON)
        ] if not v]
        message = msg_warn(
            f"Keys disabled: {', '.join(keys_missing)}"
        ) if keys_missing else msg_success('Keys retrieved!')
        self.console.update(f"Updater API Keys ... {message}")

        # Check Photoshop status
        result = self.app.refresh_app()
        if isinstance(result, OSError):
            # Photoshop test failed
            self.console.log_exception(result)
            self.console.update(f"Photoshop ... {msg_error('Cannot make connection with Photoshop!')}\n"
                                f"Check [b]logs/error.txt[/b] for more details.")
            self.console.update(f"Fonts ... {msg_warn('Cannot test fonts without Photoshop.')}")
            return
        # Photoshop test passed
        self.console.update(f"Photoshop ... {msg_success('Connection established!')}")

        # Check for missing or outdated fonts
        missing, outdated = check_app_fonts(self.app, [PATH.FONTS])

        # Font test passed
        if not missing and not outdated:
            self.console.update(f"Fonts ... {msg_success('All essential fonts installed!')}")
            return

        # Missing fonts
        self.console.update(f"Fonts ... {msg_warn(f'Missing or outdated fonts:')}", end='')
        if missing:
            self.console.update(
                get_bullet_points([f"{f['name']} — {msg_warn('Not Installed')}" for f in missing.values()]), end="")
        if outdated:
            self.console.update(
                get_bullet_points([f"{f['name']} — {msg_info('New Version')}" for f in outdated.values()]), end="")
        self.console.update()

    def add_console(self) -> None:
        """Adds the console to the app window. Label gets frozen if loaded beforehand."""
        output = ConsoleOutput()
        self._app_layout.add_widget(self.console)
        self.console.ids.output_container.add_widget(output)
        self.console.output = output

    def on_stop(self) -> None:
        """Called when the app is closed."""
        if self.thread and isinstance(self.thread, Event):
            self.thread.set()

    """
    * App Updates
    """

    @staticmethod
    async def check_for_updates():
        """Open updater Popup."""
        Updater = UpdatePopup()
        Updater.open()
        await ak.run_in_thread(Updater.check_for_updates, daemon=True)
        ak.start(Updater.populate_updates())

    def check_app_version(self) -> bool:
        """Check if app is the latest version.

        Returns:
            Return True if up to date, otherwise False.
        """
        with suppress(requests.RequestException, json.JSONDecodeError):
            response = requests.get(
                "https://api.github.com/repos/MrTeferi/Proxyshop/releases/latest",
                timeout=(3, 3))
            latest = response.json().get("tag_name", self.env.VERSION)
            return bool(parse(self.env.VERSION.lstrip('v')) >= parse(latest.lstrip('v')))
        return True<|MERGE_RESOLUTION|>--- conflicted
+++ resolved
@@ -468,11 +468,7 @@
         # Render in batches separated by PSD file
         self.console.update()
         times: list[float] = []
-<<<<<<< HEAD
-        for _path, class_map in layouts.items():
-=======
         for (i), (_path, class_map) in enumerate(layouts.items()):
->>>>>>> 81230bc1
             for layout, cards in class_map.items():
 
                 # Initialize the template's python class module
@@ -481,20 +477,6 @@
                 if not loaded_class:
 
                     # Failed to load module or python class
-<<<<<<< HEAD
-                    failed_cards = get_bullet_points(
-                        text=[str(c.display_name) for c in cards],
-                        char='-')
-                    message = msg_error(
-                        f"Unable to load Python class '{temps[layout]['class_name']}' "
-                        f"for template '{temps[layout]['name']}'!\n"
-                    ) + msg_bold("The following cards have been cancelled:")
-                    if not self.console.error(
-                        msg=f'{message}{failed_cards}',
-                        end=msg_bold("\nShould I continue with the remaining cards?\n")
-                    ):
-                        return
-=======
                     self.console.update(msg_error(
                         "Unable to load Python class: "
                         f"{msg_bold(temps[layout]['class_name'])}"))
@@ -516,7 +498,6 @@
 
                     # Cancel render process
                     return
->>>>>>> 81230bc1
 
                 # Load constants and config for this template
                 self.cfg.load(temps[layout]['config'])
