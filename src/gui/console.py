--- conflicted
+++ resolved
@@ -203,11 +203,7 @@
         thr: Optional[Event] = None,
         msg: str = 'Encountered a general error!',
         exception: Optional[Exception] = None,
-<<<<<<< HEAD
-        end: str = ' Continue to next card?\n'
-=======
         end: str = '\nShould I continue?\n'
->>>>>>> 81230bc1
     ) -> bool:
         """Display error, wait for user to cancel or continue.
 
